--- conflicted
+++ resolved
@@ -49,13 +49,8 @@
 
 	/**
 	 * Compare argument arrays and return information about whether they match.
-<<<<<<< HEAD
-	 * <p>A supplied type converter and conversionAllowed flag allow for matches to take
-	 * into account that a type may be transformed into a different type by the converter.
-=======
 	 * <p>The supplied type converter allows for matches to take into account that a type
 	 * may be transformed into a different type by the converter.
->>>>>>> c55c6442
 	 * @param expectedArgTypes the types the method/constructor is expecting
 	 * @param suppliedArgTypes the types that are being supplied at the point of invocation
 	 * @param typeConverter a registered type converter
@@ -141,16 +136,10 @@
 
 	/**
 	 * Compare argument arrays and return information about whether they match.
-<<<<<<< HEAD
-	 * <p>A supplied type converter and conversionAllowed flag allow for matches to
-	 * take into account that a type may be transformed into a different type by the
-	 * converter. This variant of {@link #compareArguments} also allows for a varargs match.
-=======
 	 * <p>The supplied type converter allows for matches to take into account that a type
 	 * may be transformed into a different type by the converter.
 	 * <p>This variant of {@link #compareArguments(List, List, TypeConverter)} also allows
 	 * for a varargs match.
->>>>>>> c55c6442
 	 * @param expectedArgTypes the types the method/constructor is expecting
 	 * @param suppliedArgTypes the types that are being supplied at the point of invocation
 	 * @param typeConverter a registered type converter
@@ -244,29 +233,6 @@
 
 		return (match != null ? new ArgumentsMatchInfo(match) : null);
 	}
-
-<<<<<<< HEAD
-	/**
-	 * Convert the supplied set of arguments into the parameter types specified
-	 * by the supplied {@link Method}.
-	 * <p>The arguments are converted 'in-place' in the input array.
-	 * <p>If the method accepts varargs, the final entry in its parameterTypes
-	 * array is going to be an array itself whose component type will be used as
-	 * the conversion target for any additional arguments. For example, if the
-	 * parameterTypes are {Integer, String[]} and the input arguments are
-	 * {Integer, boolean, float}, then both the boolean and float must be converted
-	 * to strings.
-	 * <p>This method does <strong>not</strong> repackage the arguments into a
-	 * form suitable for the varargs invocation. A subsequent call to
-	 * {@link #setupArgumentsForVarargsInvocation(Class[], Object...)} must be
-	 * used for that.
-	 * @param converter the converter to use for type conversions
-	 * @param arguments the arguments to convert to the parameter types of the
-	 * target method
-	 * @param method the target method
-	 * @return true if some kind of conversion occurred on an argument
-	 * @throws SpelEvaluationException if there is a problem with conversion
-=======
 
 	/**
 	 * Convert the supplied set of arguments into the parameter types of the supplied
@@ -284,7 +250,6 @@
 	 * @param method the target {@code Method}
 	 * @return {@code true} if some kind of conversion occurred on an argument
 	 * @throws SpelEvaluationException if a problem occurs during conversion
->>>>>>> c55c6442
 	 */
 	public static boolean convertAllArguments(TypeConverter converter, Object[] arguments, Method method)
 			throws SpelEvaluationException {
@@ -294,21 +259,12 @@
 	}
 
 	/**
-<<<<<<< HEAD
-	 * Takes an input set of argument values and converts them to the parameter
-	 * types of the supplied {@link Executable} (i.e., constructor or method).
-	 * <p>The arguments are converted 'in-place' in the input array.
-	 * @param converter the type converter to use for attempting conversions
-	 * @param arguments the actual arguments that need conversion
-	 * @param executable the target Method or Constructor
-=======
 	 * Convert the supplied set of arguments into the parameter types of the supplied
 	 * {@link Executable}, taking the varargs position into account.
 	 * <p>The arguments are converted 'in-place' in the input array.
 	 * @param converter the converter to use for type conversions
 	 * @param arguments the arguments to convert to the required parameter types
 	 * @param executable the target {@code Method} or {@code Constructor}
->>>>>>> c55c6442
 	 * @param varargsPosition the known position of the varargs argument, if any
 	 * ({@code null} if not varargs)
 	 * @return {@code true} if some kind of conversion occurred on an argument
@@ -383,21 +339,12 @@
 	}
 
 	/**
-<<<<<<< HEAD
-	 * Takes an input set of argument values and converts them to the parameter
-	 * types of the supplied {@link MethodHandle}.
-	 * <p>The arguments are converted 'in-place' in the input array.
-	 * @param converter the type converter to use for attempting conversions
-	 * @param arguments the actual arguments that need conversion
-	 * @param methodHandle the target MethodHandle
-=======
 	 * Convert the supplied set of arguments into the parameter types of the supplied
 	 * {@link MethodHandle}, taking the varargs position into account.
 	 * <p>The arguments are converted 'in-place' in the input array.
 	 * @param converter the converter to use for type conversions
 	 * @param arguments the arguments to convert to the required parameter types
 	 * @param methodHandle the target {@code MethodHandle}
->>>>>>> c55c6442
 	 * @param varargsPosition the known position of the varargs argument, if any
 	 * ({@code null} if not varargs)
 	 * @return {@code true} if some kind of conversion occurred on an argument
