/*
 * Copyright 2002-2024 the original author or authors.
 *
 * Licensed under the Apache License, Version 2.0 (the "License");
 * you may not use this file except in compliance with the License.
 * You may obtain a copy of the License at
 *
 *      https://www.apache.org/licenses/LICENSE-2.0
 *
 * Unless required by applicable law or agreed to in writing, software
 * distributed under the License is distributed on an "AS IS" BASIS,
 * WITHOUT WARRANTIES OR CONDITIONS OF ANY KIND, either express or implied.
 * See the License for the specific language governing permissions and
 * limitations under the License.
 */

package org.springframework.beans.factory.aot

import org.assertj.core.api.Assertions
import org.assertj.core.api.ThrowingConsumer
import org.junit.jupiter.api.Test
import org.springframework.aot.hint.*
import org.springframework.aot.test.generate.TestGenerationContext
import org.springframework.beans.factory.config.BeanDefinition
import org.springframework.beans.factory.support.*
import org.springframework.beans.testfixture.beans.KotlinConfiguration
import org.springframework.beans.testfixture.beans.KotlinTestBean
import org.springframework.beans.testfixture.beans.KotlinTestBeanWithOptionalParameter
import org.springframework.beans.testfixture.beans.factory.aot.DeferredTypeBuilder
import org.springframework.core.test.tools.Compiled
import org.springframework.core.test.tools.TestCompiler
import org.springframework.javapoet.MethodSpec
import org.springframework.javapoet.ParameterizedTypeName
import org.springframework.javapoet.TypeSpec
import java.util.function.BiConsumer
import java.util.function.Supplier
import javax.lang.model.element.Modifier

/**
 * Kotlin tests for [InstanceSupplierCodeGenerator].
 *
 * @author Sebastien Deleuze
 */
class InstanceSupplierCodeGeneratorKotlinTests {

	private val generationContext = TestGenerationContext()

<<<<<<< HEAD
	private val beanFactory = DefaultListableBeanFactory()

    @Test
    fun generateWhenHasDefaultConstructor() {
        val beanDefinition: BeanDefinition = RootBeanDefinition(KotlinTestBean::class.java)
        val beanFactory = DefaultListableBeanFactory()
        compile(beanFactory, beanDefinition) { instanceSupplier, compiled ->
            val bean = getBean<KotlinTestBean>(beanFactory, beanDefinition, instanceSupplier)
            Assertions.assertThat(bean).isInstanceOf(KotlinTestBean::class.java)
            Assertions.assertThat(compiled.sourceFile).contains("InstanceSupplier.using(KotlinTestBean::new)")
        }
        Assertions.assertThat(getReflectionHints().getTypeHint(KotlinTestBean::class.java))
            .satisfies(hasConstructorWithMode(ExecutableMode.INTROSPECT))
    }
=======
	@Test
	fun generateWhenHasDefaultConstructor() {
		val beanDefinition: BeanDefinition = RootBeanDefinition(KotlinTestBean::class.java)
		val beanFactory = DefaultListableBeanFactory()
		compile(beanFactory, beanDefinition) { instanceSupplier, compiled ->
			val bean = getBean<KotlinTestBean>(beanFactory, beanDefinition, instanceSupplier)
			Assertions.assertThat(bean).isInstanceOf(KotlinTestBean::class.java)
			Assertions.assertThat(compiled.sourceFile).contains("InstanceSupplier.using(KotlinTestBean::new)")
		}
		Assertions.assertThat(getReflectionHints().getTypeHint(KotlinTestBean::class.java))
			.satisfies(hasConstructorWithMode(ExecutableMode.INTROSPECT))
	}
>>>>>>> 0beb56a5

	@Test
	fun generateWhenConstructorHasOptionalParameter() {
		val beanDefinition: BeanDefinition = RootBeanDefinition(KotlinTestBeanWithOptionalParameter::class.java)
		val beanFactory = DefaultListableBeanFactory()
		compile(beanFactory, beanDefinition) { instanceSupplier, compiled ->
				val bean: KotlinTestBeanWithOptionalParameter = getBean(beanFactory, beanDefinition, instanceSupplier)
				Assertions.assertThat(bean).isInstanceOf(KotlinTestBeanWithOptionalParameter::class.java)
				Assertions.assertThat(compiled.sourceFile)
					.contains("return BeanInstanceSupplier.<KotlinTestBeanWithOptionalParameter>forConstructor();")
			}
		Assertions.assertThat<TypeHint>(getReflectionHints().getTypeHint(KotlinTestBeanWithOptionalParameter::class.java))
			.satisfies(hasMemberCategory(MemberCategory.INVOKE_DECLARED_CONSTRUCTORS))
	}

<<<<<<< HEAD
	@Test
	fun generateWhenHasFactoryMethodWithNoArg() {
		val beanDefinition = BeanDefinitionBuilder
			.rootBeanDefinition(String::class.java)
			.setFactoryMethodOnBean("stringBean", "config").beanDefinition
		this.beanFactory.registerBeanDefinition("config", BeanDefinitionBuilder
				.genericBeanDefinition(KotlinConfiguration::class.java).beanDefinition
		)
		compile(beanFactory, beanDefinition) { instanceSupplier, compiled ->
			val bean = getBean<String>(beanFactory, beanDefinition, instanceSupplier)
			Assertions.assertThat(bean).isInstanceOf(String::class.java)
			Assertions.assertThat(bean).isEqualTo("Hello")
			Assertions.assertThat(compiled.sourceFile).contains(
				"getBeanFactory().getBean(\"config\", KotlinConfiguration.class).stringBean()"
			)
		}
		Assertions.assertThat<TypeHint?>(getReflectionHints().getTypeHint(KotlinConfiguration::class.java))
			.satisfies(hasMethodWithMode(ExecutableMode.INTROSPECT))
	}

	@Test
	fun generateWhenHasSuspendingFactoryMethod() {
		val beanDefinition = BeanDefinitionBuilder
			.rootBeanDefinition(String::class.java)
			.setFactoryMethodOnBean("suspendingStringBean", "config").beanDefinition
		this.beanFactory.registerBeanDefinition("config", BeanDefinitionBuilder
				.genericBeanDefinition(KotlinConfiguration::class.java).beanDefinition
		)
		Assertions.assertThatExceptionOfType(AotBeanProcessingException::class.java).isThrownBy {
			compile(beanFactory, beanDefinition) { _, _  -> }
		}
	}

    private fun getReflectionHints(): ReflectionHints {
        return generationContext.runtimeHints.reflection()
    }
=======
	private fun getReflectionHints(): ReflectionHints {
		return generationContext.runtimeHints.reflection()
	}
>>>>>>> 0beb56a5

	private fun hasConstructorWithMode(mode: ExecutableMode): ThrowingConsumer<TypeHint> {
		return ThrowingConsumer {
			Assertions.assertThat(it.constructors()).anySatisfy(hasMode(mode))
		}
	}

	private fun hasMemberCategory(category: MemberCategory): ThrowingConsumer<TypeHint> {
		return ThrowingConsumer {
			Assertions.assertThat(it.memberCategories).contains(category)
		}
	}

	private fun hasMode(mode: ExecutableMode): ThrowingConsumer<ExecutableHint> {
		return ThrowingConsumer {
			Assertions.assertThat(it.mode).isEqualTo(mode)
		}
	}

<<<<<<< HEAD
	private fun hasMethodWithMode(mode: ExecutableMode): ThrowingConsumer<TypeHint> {
		return ThrowingConsumer { hint: TypeHint ->
			Assertions.assertThat(hint.methods()).anySatisfy(hasMode(mode))
		}
	}

    @Suppress("UNCHECKED_CAST")
    private fun <T> getBean(beanFactory: DefaultListableBeanFactory, beanDefinition: BeanDefinition,
                            instanceSupplier: InstanceSupplier<*>): T {
        (beanDefinition as RootBeanDefinition).instanceSupplier = instanceSupplier
        beanFactory.registerBeanDefinition("testBean", beanDefinition)
        return beanFactory.getBean("testBean") as T
    }
=======
	@Suppress("UNCHECKED_CAST")
	private fun <T> getBean(beanFactory: DefaultListableBeanFactory, beanDefinition: BeanDefinition,
							instanceSupplier: InstanceSupplier<*>): T {
		(beanDefinition as RootBeanDefinition).instanceSupplier = instanceSupplier
		beanFactory.registerBeanDefinition("testBean", beanDefinition)
		return beanFactory.getBean("testBean") as T
	}
>>>>>>> 0beb56a5

	private fun compile(beanFactory: DefaultListableBeanFactory, beanDefinition: BeanDefinition,
						result: BiConsumer<InstanceSupplier<*>, Compiled>) {

		val freshBeanFactory = DefaultListableBeanFactory(beanFactory)
		freshBeanFactory.registerBeanDefinition("testBean", beanDefinition)
		val registeredBean = RegisteredBean.of(freshBeanFactory, "testBean")
		val typeBuilder = DeferredTypeBuilder()
		val generateClass = generationContext.generatedClasses.addForFeature("TestCode", typeBuilder)
		val generator = InstanceSupplierCodeGenerator(
			generationContext, generateClass.name,
			generateClass.methods, false
		)
		val instantiationDescriptor = registeredBean.resolveInstantiationDescriptor()
		Assertions.assertThat(instantiationDescriptor).isNotNull()
		val generatedCode = generator.generateCode(registeredBean, instantiationDescriptor)
		typeBuilder.set { type: TypeSpec.Builder ->
			type.addModifiers(Modifier.PUBLIC)
			type.addSuperinterface(
				ParameterizedTypeName.get(
					Supplier::class.java,
					InstanceSupplier::class.java
				)
			)
			type.addMethod(
				MethodSpec.methodBuilder("get")
					.addModifiers(Modifier.PUBLIC)
					.returns(InstanceSupplier::class.java)
					.addStatement("return \$L", generatedCode).build()
			)
		}
		generationContext.writeGeneratedContent()
		TestCompiler.forSystem().with(generationContext).compile {
			result.accept(it.getInstance(Supplier::class.java).get() as InstanceSupplier<*>, it)
		}
	}

}<|MERGE_RESOLUTION|>--- conflicted
+++ resolved
@@ -45,22 +45,8 @@
 
 	private val generationContext = TestGenerationContext()
 
-<<<<<<< HEAD
 	private val beanFactory = DefaultListableBeanFactory()
 
-    @Test
-    fun generateWhenHasDefaultConstructor() {
-        val beanDefinition: BeanDefinition = RootBeanDefinition(KotlinTestBean::class.java)
-        val beanFactory = DefaultListableBeanFactory()
-        compile(beanFactory, beanDefinition) { instanceSupplier, compiled ->
-            val bean = getBean<KotlinTestBean>(beanFactory, beanDefinition, instanceSupplier)
-            Assertions.assertThat(bean).isInstanceOf(KotlinTestBean::class.java)
-            Assertions.assertThat(compiled.sourceFile).contains("InstanceSupplier.using(KotlinTestBean::new)")
-        }
-        Assertions.assertThat(getReflectionHints().getTypeHint(KotlinTestBean::class.java))
-            .satisfies(hasConstructorWithMode(ExecutableMode.INTROSPECT))
-    }
-=======
 	@Test
 	fun generateWhenHasDefaultConstructor() {
 		val beanDefinition: BeanDefinition = RootBeanDefinition(KotlinTestBean::class.java)
@@ -73,7 +59,6 @@
 		Assertions.assertThat(getReflectionHints().getTypeHint(KotlinTestBean::class.java))
 			.satisfies(hasConstructorWithMode(ExecutableMode.INTROSPECT))
 	}
->>>>>>> 0beb56a5
 
 	@Test
 	fun generateWhenConstructorHasOptionalParameter() {
@@ -89,7 +74,6 @@
 			.satisfies(hasMemberCategory(MemberCategory.INVOKE_DECLARED_CONSTRUCTORS))
 	}
 
-<<<<<<< HEAD
 	@Test
 	fun generateWhenHasFactoryMethodWithNoArg() {
 		val beanDefinition = BeanDefinitionBuilder
@@ -123,14 +107,9 @@
 		}
 	}
 
-    private fun getReflectionHints(): ReflectionHints {
-        return generationContext.runtimeHints.reflection()
-    }
-=======
 	private fun getReflectionHints(): ReflectionHints {
 		return generationContext.runtimeHints.reflection()
 	}
->>>>>>> 0beb56a5
 
 	private fun hasConstructorWithMode(mode: ExecutableMode): ThrowingConsumer<TypeHint> {
 		return ThrowingConsumer {
@@ -150,21 +129,12 @@
 		}
 	}
 
-<<<<<<< HEAD
 	private fun hasMethodWithMode(mode: ExecutableMode): ThrowingConsumer<TypeHint> {
 		return ThrowingConsumer { hint: TypeHint ->
 			Assertions.assertThat(hint.methods()).anySatisfy(hasMode(mode))
 		}
 	}
 
-    @Suppress("UNCHECKED_CAST")
-    private fun <T> getBean(beanFactory: DefaultListableBeanFactory, beanDefinition: BeanDefinition,
-                            instanceSupplier: InstanceSupplier<*>): T {
-        (beanDefinition as RootBeanDefinition).instanceSupplier = instanceSupplier
-        beanFactory.registerBeanDefinition("testBean", beanDefinition)
-        return beanFactory.getBean("testBean") as T
-    }
-=======
 	@Suppress("UNCHECKED_CAST")
 	private fun <T> getBean(beanFactory: DefaultListableBeanFactory, beanDefinition: BeanDefinition,
 							instanceSupplier: InstanceSupplier<*>): T {
@@ -172,7 +142,6 @@
 		beanFactory.registerBeanDefinition("testBean", beanDefinition)
 		return beanFactory.getBean("testBean") as T
 	}
->>>>>>> 0beb56a5
 
 	private fun compile(beanFactory: DefaultListableBeanFactory, beanDefinition: BeanDefinition,
 						result: BiConsumer<InstanceSupplier<*>, Compiled>) {
