/*
 * Copyright 2002-2019 the original author or authors.
 *
 * Licensed under the Apache License, Version 2.0 (the "License");
 * you may not use this file except in compliance with the License.
 * You may obtain a copy of the License at
 *
 *      https://www.apache.org/licenses/LICENSE-2.0
 *
 * Unless required by applicable law or agreed to in writing, software
 * distributed under the License is distributed on an "AS IS" BASIS,
 * WITHOUT WARRANTIES OR CONDITIONS OF ANY KIND, either express or implied.
 * See the License for the specific language governing permissions and
 * limitations under the License.
 */

package org.springframework.beans.factory.annotation;

import java.beans.PropertyDescriptor;
import java.lang.annotation.Annotation;
import java.lang.reflect.AccessibleObject;
import java.lang.reflect.Constructor;
import java.lang.reflect.Field;
import java.lang.reflect.InvocationTargetException;
import java.lang.reflect.Method;
import java.lang.reflect.Modifier;
import java.util.ArrayList;
import java.util.Arrays;
import java.util.Collections;
import java.util.Iterator;
import java.util.LinkedHashSet;
import java.util.List;
import java.util.Map;
import java.util.Set;
import java.util.concurrent.ConcurrentHashMap;

import org.apache.commons.logging.Log;
import org.apache.commons.logging.LogFactory;

import org.springframework.beans.BeanUtils;
import org.springframework.beans.BeansException;
import org.springframework.beans.PropertyValues;
import org.springframework.beans.TypeConverter;
import org.springframework.beans.factory.BeanCreationException;
import org.springframework.beans.factory.BeanFactory;
import org.springframework.beans.factory.BeanFactoryAware;
import org.springframework.beans.factory.BeanFactoryUtils;
import org.springframework.beans.factory.InjectionPoint;
import org.springframework.beans.factory.NoSuchBeanDefinitionException;
import org.springframework.beans.factory.UnsatisfiedDependencyException;
import org.springframework.beans.factory.config.ConfigurableListableBeanFactory;
import org.springframework.beans.factory.config.DependencyDescriptor;
import org.springframework.beans.factory.config.InstantiationAwareBeanPostProcessorAdapter;
import org.springframework.beans.factory.support.LookupOverride;
import org.springframework.beans.factory.support.MergedBeanDefinitionPostProcessor;
import org.springframework.beans.factory.support.RootBeanDefinition;
import org.springframework.core.BridgeMethodResolver;
import org.springframework.core.MethodParameter;
import org.springframework.core.Ordered;
import org.springframework.core.PriorityOrdered;
import org.springframework.core.annotation.AnnotationAttributes;
import org.springframework.core.annotation.AnnotationUtils;
import org.springframework.core.annotation.MergedAnnotation;
import org.springframework.core.annotation.MergedAnnotations;
import org.springframework.lang.Nullable;
import org.springframework.util.Assert;
import org.springframework.util.ClassUtils;
import org.springframework.util.ReflectionUtils;
import org.springframework.util.StringUtils;

/**
 * {@link org.springframework.beans.factory.config.BeanPostProcessor BeanPostProcessor}
 * implementation that autowires annotated fields, setter methods, and arbitrary
 * config methods. Such members to be injected are detected through annotations:
 * by default, Spring's {@link Autowired @Autowired} and {@link Value @Value}
 * annotations.
 *
 * <p>Also supports JSR-330's {@link javax.inject.Inject @Inject} annotation,
 * if available, as a direct alternative to Spring's own {@code @Autowired}.
 *
 * <h3>Autowired Constructors</h3>
 * <p>Only one constructor of any given bean class may declare this annotation with
 * the 'required' attribute set to {@code true}, indicating <i>the</i> constructor
 * to autowire when used as a Spring bean. Furthermore, if the 'required' attribute
 * is set to {@code true}, only a single constructor may be annotated with
 * {@code @Autowired}. If multiple <i>non-required</i> constructors declare the
 * annotation, they will be considered as candidates for autowiring. The constructor
 * with the greatest number of dependencies that can be satisfied by matching beans
 * in the Spring container will be chosen. If none of the candidates can be satisfied,
 * then a primary/default constructor (if present) will be used. If a class only
 * declares a single constructor to begin with, it will always be used, even if not
 * annotated. An annotated constructor does not have to be public.
 *
 * <h3>Autowired Fields</h3>
 * <p>Fields are injected right after construction of a bean, before any
 * config methods are invoked. Such a config field does not have to be public.
 *
 * <h3>Autowired Methods</h3>
 * <p>Config methods may have an arbitrary name and any number of arguments; each of
 * those arguments will be autowired with a matching bean in the Spring container.
 * Bean property setter methods are effectively just a special case of such a
 * general config method. Config methods do not have to be public.
 *
 * <h3>Annotation Config vs. XML Config</h3>
 * <p>A default {@code AutowiredAnnotationBeanPostProcessor} will be registered
 * by the "context:annotation-config" and "context:component-scan" XML tags.
 * Remove or turn off the default annotation configuration there if you intend
 * to specify a custom {@code AutowiredAnnotationBeanPostProcessor} bean definition.
 *
 * <p><b>NOTE:</b> Annotation injection will be performed <i>before</i> XML injection;
 * thus the latter configuration will override the former for properties wired through
 * both approaches.
 *
 * <h3>{@literal @}Lookup Methods</h3>
 * <p>In addition to regular injection points as discussed above, this post-processor
 * also handles Spring's {@link Lookup @Lookup} annotation which identifies lookup
 * methods to be replaced by the container at runtime. This is essentially a type-safe
 * version of {@code getBean(Class, args)} and {@code getBean(String, args)}.
 * See {@link Lookup @Lookup's javadoc} for details.
 *
 * @author Juergen Hoeller
 * @author Mark Fisher
 * @author Stephane Nicoll
 * @author Sebastien Deleuze
 * @author Sam Brannen
 * @since 2.5
 * @see #setAutowiredAnnotationType
 * @see Autowired
 * @see Value
 */
public class AutowiredAnnotationBeanPostProcessor extends InstantiationAwareBeanPostProcessorAdapter
		implements MergedBeanDefinitionPostProcessor, PriorityOrdered, BeanFactoryAware {

	protected final Log logger = LogFactory.getLog(getClass());

	private final Set<Class<? extends Annotation>> autowiredAnnotationTypes = new LinkedHashSet<>(4);

	private String requiredParameterName = "required";

	private boolean requiredParameterValue = true;

	private int order = Ordered.LOWEST_PRECEDENCE - 2;

	@Nullable
	private ConfigurableListableBeanFactory beanFactory;

	private final Set<String> lookupMethodsChecked = Collections.newSetFromMap(new ConcurrentHashMap<>(256));

	private final Map<Class<?>, Constructor<?>[]> candidateConstructorsCache = new ConcurrentHashMap<>(256);

	private final Map<String, InjectionMetadata> injectionMetadataCache = new ConcurrentHashMap<>(256);


	/**
	 * Create a new {@code AutowiredAnnotationBeanPostProcessor} for Spring's
	 * standard {@link Autowired @Autowired} annotation.
	 * <p>Also supports JSR-330's {@link javax.inject.Inject @Inject} annotation,
	 * if available.
	 */
	@SuppressWarnings("unchecked")
	public AutowiredAnnotationBeanPostProcessor() {
		this.autowiredAnnotationTypes.add(Autowired.class);
		this.autowiredAnnotationTypes.add(Value.class);
		try {
			this.autowiredAnnotationTypes.add((Class<? extends Annotation>)
					ClassUtils.forName("javax.inject.Inject", AutowiredAnnotationBeanPostProcessor.class.getClassLoader()));
			logger.trace("JSR-330 'javax.inject.Inject' annotation found and supported for autowiring");
		}
		catch (ClassNotFoundException ex) {
			// JSR-330 API not available - simply skip.
		}
	}


	/**
	 * Set the 'autowired' annotation type, to be used on constructors, fields,
	 * setter methods and arbitrary config methods.
	 * <p>The default autowired annotation type is the Spring-provided {@link Autowired}
	 * annotation, as well as {@link Value}.
	 * <p>This setter property exists so that developers can provide their own
	 * (non-Spring-specific) annotation type to indicate that a member is supposed
	 * to be autowired.
	 */
	public void setAutowiredAnnotationType(Class<? extends Annotation> autowiredAnnotationType) {
		Assert.notNull(autowiredAnnotationType, "'autowiredAnnotationType' must not be null");
		this.autowiredAnnotationTypes.clear();
		this.autowiredAnnotationTypes.add(autowiredAnnotationType);
	}

	/**
	 * Set the 'autowired' annotation types, to be used on constructors, fields,
	 * setter methods and arbitrary config methods.
	 * <p>The default autowired annotation type is the Spring-provided {@link Autowired}
	 * annotation, as well as {@link Value}.
	 * <p>This setter property exists so that developers can provide their own
	 * (non-Spring-specific) annotation types to indicate that a member is supposed
	 * to be autowired.
	 */
	public void setAutowiredAnnotationTypes(Set<Class<? extends Annotation>> autowiredAnnotationTypes) {
		Assert.notEmpty(autowiredAnnotationTypes, "'autowiredAnnotationTypes' must not be empty");
		this.autowiredAnnotationTypes.clear();
		this.autowiredAnnotationTypes.addAll(autowiredAnnotationTypes);
	}

	/**
	 * Set the name of a parameter of the annotation that specifies whether it is required.
	 * @see #setRequiredParameterValue(boolean)
	 */
	public void setRequiredParameterName(String requiredParameterName) {
		this.requiredParameterName = requiredParameterName;
	}

	/**
	 * Set the boolean value that marks a dependency as required
	 * <p>For example if using 'required=true' (the default), this value should be
	 * {@code true}; but if using 'optional=false', this value should be {@code false}.
	 * @see #setRequiredParameterName(String)
	 */
	public void setRequiredParameterValue(boolean requiredParameterValue) {
		this.requiredParameterValue = requiredParameterValue;
	}

	public void setOrder(int order) {
		this.order = order;
	}

	@Override
	public int getOrder() {
		return this.order;
	}

	@Override
	public void setBeanFactory(BeanFactory beanFactory) {
		if (!(beanFactory instanceof ConfigurableListableBeanFactory)) {
			throw new IllegalArgumentException(
					"AutowiredAnnotationBeanPostProcessor requires a ConfigurableListableBeanFactory: " + beanFactory);
		}
		this.beanFactory = (ConfigurableListableBeanFactory) beanFactory;
	}


	@Override
	public void postProcessMergedBeanDefinition(RootBeanDefinition beanDefinition, Class<?> beanType, String beanName) {
		InjectionMetadata metadata = findAutowiringMetadata(beanName, beanType, null);
		metadata.checkConfigMembers(beanDefinition);
	}

	@Override
	public void resetBeanDefinition(String beanName) {
		this.lookupMethodsChecked.remove(beanName);
		this.injectionMetadataCache.remove(beanName);
	}

	@Override
	@Nullable
	public Constructor<?>[] determineCandidateConstructors(Class<?> beanClass, final String beanName)
			throws BeanCreationException {

		// Let's check for lookup methods here...
		if (!this.lookupMethodsChecked.contains(beanName)) {
<<<<<<< HEAD
			if (AnnotationUtils.isCandidateClass(beanClass, Lookup.class)) {
				try {
					Class<?> targetClass = beanClass;
					do {
						ReflectionUtils.doWithLocalMethods(targetClass, method -> {
							Lookup lookup = method.getAnnotation(Lookup.class);
							if (lookup != null) {
								Assert.state(this.beanFactory != null, "No BeanFactory available");
								LookupOverride override = new LookupOverride(method, lookup.value());
								try {
									RootBeanDefinition mbd = (RootBeanDefinition) this.beanFactory.getMergedBeanDefinition(beanName);
									mbd.getMethodOverrides().addOverride(override);
								}
								catch (NoSuchBeanDefinitionException ex) {
									throw new BeanCreationException(beanName,
											"Cannot apply @Lookup to beans without corresponding bean definition");
								}
							}
						});
						targetClass = targetClass.getSuperclass();
=======
			try {
				ReflectionUtils.doWithMethods(beanClass, method -> {
					Lookup lookup = method.getAnnotation(Lookup.class);
					if (lookup != null) {
						Assert.state(this.beanFactory != null, "No BeanFactory available");
						LookupOverride override = new LookupOverride(method, lookup.value());
						try {
							RootBeanDefinition mbd = (RootBeanDefinition)
									this.beanFactory.getMergedBeanDefinition(beanName);
							mbd.getMethodOverrides().addOverride(override);
						}
						catch (NoSuchBeanDefinitionException ex) {
							throw new BeanCreationException(beanName,
									"Cannot apply @Lookup to beans without corresponding bean definition");
						}
>>>>>>> b1ed0511
					}
					while (targetClass != null && targetClass != Object.class);

				}
				catch (IllegalStateException ex) {
					throw new BeanCreationException(beanName, "Lookup method resolution failed", ex);
				}
			}
			this.lookupMethodsChecked.add(beanName);
		}

		// Quick check on the concurrent map first, with minimal locking.
		Constructor<?>[] candidateConstructors = this.candidateConstructorsCache.get(beanClass);
		if (candidateConstructors == null) {
			// Fully synchronized resolution now...
			synchronized (this.candidateConstructorsCache) {
				candidateConstructors = this.candidateConstructorsCache.get(beanClass);
				if (candidateConstructors == null) {
					Constructor<?>[] rawCandidates;
					try {
						rawCandidates = beanClass.getDeclaredConstructors();
					}
					catch (Throwable ex) {
						throw new BeanCreationException(beanName,
								"Resolution of declared constructors on bean Class [" + beanClass.getName() +
								"] from ClassLoader [" + beanClass.getClassLoader() + "] failed", ex);
					}
					List<Constructor<?>> candidates = new ArrayList<>(rawCandidates.length);
					Constructor<?> requiredConstructor = null;
					Constructor<?> defaultConstructor = null;
					Constructor<?> primaryConstructor = BeanUtils.findPrimaryConstructor(beanClass);
					int nonSyntheticConstructors = 0;
					for (Constructor<?> candidate : rawCandidates) {
						if (!candidate.isSynthetic()) {
							nonSyntheticConstructors++;
						}
						else if (primaryConstructor != null) {
							continue;
						}
						MergedAnnotation<?> ann = findAutowiredAnnotation(candidate);
						if (ann == null) {
							Class<?> userClass = ClassUtils.getUserClass(beanClass);
							if (userClass != beanClass) {
								try {
									Constructor<?> superCtor =
											userClass.getDeclaredConstructor(candidate.getParameterTypes());
									ann = findAutowiredAnnotation(superCtor);
								}
								catch (NoSuchMethodException ex) {
									// Simply proceed, no equivalent superclass constructor found...
								}
							}
						}
						if (ann != null) {
							if (requiredConstructor != null) {
								throw new BeanCreationException(beanName,
										"Invalid autowire-marked constructor: " + candidate +
										". Found constructor with 'required' Autowired annotation already: " +
										requiredConstructor);
							}
							boolean required = determineRequiredStatus(ann);
							if (required) {
								if (!candidates.isEmpty()) {
									throw new BeanCreationException(beanName,
											"Invalid autowire-marked constructors: " + candidates +
											". Found constructor with 'required' Autowired annotation: " +
											candidate);
								}
								requiredConstructor = candidate;
							}
							candidates.add(candidate);
						}
						else if (candidate.getParameterCount() == 0) {
							defaultConstructor = candidate;
						}
					}
					if (!candidates.isEmpty()) {
						// Add default constructor to list of optional constructors, as fallback.
						if (requiredConstructor == null) {
							if (defaultConstructor != null) {
								candidates.add(defaultConstructor);
							}
							else if (candidates.size() == 1 && logger.isInfoEnabled()) {
								logger.info("Inconsistent constructor declaration on bean with name '" + beanName +
										"': single autowire-marked constructor flagged as optional - " +
										"this constructor is effectively required since there is no " +
										"default constructor to fall back to: " + candidates.get(0));
							}
						}
						candidateConstructors = candidates.toArray(new Constructor<?>[0]);
					}
					else if (rawCandidates.length == 1 && rawCandidates[0].getParameterCount() > 0) {
						candidateConstructors = new Constructor<?>[] {rawCandidates[0]};
					}
					else if (nonSyntheticConstructors == 2 && primaryConstructor != null &&
							defaultConstructor != null && !primaryConstructor.equals(defaultConstructor)) {
						candidateConstructors = new Constructor<?>[] {primaryConstructor, defaultConstructor};
					}
					else if (nonSyntheticConstructors == 1 && primaryConstructor != null) {
						candidateConstructors = new Constructor<?>[] {primaryConstructor};
					}
					else {
						candidateConstructors = new Constructor<?>[0];
					}
					this.candidateConstructorsCache.put(beanClass, candidateConstructors);
				}
			}
		}
		return (candidateConstructors.length > 0 ? candidateConstructors : null);
	}

	@Override
	public PropertyValues postProcessProperties(PropertyValues pvs, Object bean, String beanName) {
		InjectionMetadata metadata = findAutowiringMetadata(beanName, bean.getClass(), pvs);
		try {
			metadata.inject(bean, beanName, pvs);
		}
		catch (BeanCreationException ex) {
			throw ex;
		}
		catch (Throwable ex) {
			throw new BeanCreationException(beanName, "Injection of autowired dependencies failed", ex);
		}
		return pvs;
	}

	@Deprecated
	@Override
	public PropertyValues postProcessPropertyValues(
			PropertyValues pvs, PropertyDescriptor[] pds, Object bean, String beanName) {

		return postProcessProperties(pvs, bean, beanName);
	}

	/**
	 * 'Native' processing method for direct calls with an arbitrary target instance,
	 * resolving all of its fields and methods which are annotated with {@code @Autowired}.
	 * @param bean the target instance to process
	 * @throws BeanCreationException if autowiring failed
	 */
	public void processInjection(Object bean) throws BeanCreationException {
		Class<?> clazz = bean.getClass();
		InjectionMetadata metadata = findAutowiringMetadata(clazz.getName(), clazz, null);
		try {
			metadata.inject(bean, null, null);
		}
		catch (BeanCreationException ex) {
			throw ex;
		}
		catch (Throwable ex) {
			throw new BeanCreationException(
					"Injection of autowired dependencies failed for class [" + clazz + "]", ex);
		}
	}


	private InjectionMetadata findAutowiringMetadata(String beanName, Class<?> clazz, @Nullable PropertyValues pvs) {
		// Fall back to class name as cache key, for backwards compatibility with custom callers.
		String cacheKey = (StringUtils.hasLength(beanName) ? beanName : clazz.getName());
		// Quick check on the concurrent map first, with minimal locking.
		InjectionMetadata metadata = this.injectionMetadataCache.get(cacheKey);
		if (InjectionMetadata.needsRefresh(metadata, clazz)) {
			synchronized (this.injectionMetadataCache) {
				metadata = this.injectionMetadataCache.get(cacheKey);
				if (InjectionMetadata.needsRefresh(metadata, clazz)) {
					if (metadata != null) {
						metadata.clear(pvs);
					}
					metadata = buildAutowiringMetadata(clazz);
					this.injectionMetadataCache.put(cacheKey, metadata);
				}
			}
		}
		return metadata;
	}

	private InjectionMetadata buildAutowiringMetadata(final Class<?> clazz) {
		if (!AnnotationUtils.isCandidateClass(clazz, this.autowiredAnnotationTypes)) {
			return InjectionMetadata.EMPTY;
		}

		List<InjectionMetadata.InjectedElement> elements = new ArrayList<>();
		Class<?> targetClass = clazz;

		do {
			final List<InjectionMetadata.InjectedElement> currElements = new ArrayList<>();

			ReflectionUtils.doWithLocalFields(targetClass, field -> {
				MergedAnnotation<?> ann = findAutowiredAnnotation(field);
				if (ann != null) {
					if (Modifier.isStatic(field.getModifiers())) {
						if (logger.isInfoEnabled()) {
							logger.info("Autowired annotation is not supported on static fields: " + field);
						}
						return;
					}
					boolean required = determineRequiredStatus(ann);
					currElements.add(new AutowiredFieldElement(field, required));
				}
			});

			ReflectionUtils.doWithLocalMethods(targetClass, method -> {
				Method bridgedMethod = BridgeMethodResolver.findBridgedMethod(method);
				if (!BridgeMethodResolver.isVisibilityBridgeMethodPair(method, bridgedMethod)) {
					return;
				}
				MergedAnnotation<?> ann = findAutowiredAnnotation(bridgedMethod);
				if (ann != null && method.equals(ClassUtils.getMostSpecificMethod(method, clazz))) {
					if (Modifier.isStatic(method.getModifiers())) {
						if (logger.isInfoEnabled()) {
							logger.info("Autowired annotation is not supported on static methods: " + method);
						}
						return;
					}
					if (method.getParameterCount() == 0) {
						if (logger.isInfoEnabled()) {
							logger.info("Autowired annotation should only be used on methods with parameters: " +
									method);
						}
					}
					boolean required = determineRequiredStatus(ann);
					PropertyDescriptor pd = BeanUtils.findPropertyForMethod(bridgedMethod, clazz);
					currElements.add(new AutowiredMethodElement(method, required, pd));
				}
			});

			elements.addAll(0, currElements);
			targetClass = targetClass.getSuperclass();
		}
		while (targetClass != null && targetClass != Object.class);

		return InjectionMetadata.forElements(elements, clazz);
	}

	@Nullable
	private MergedAnnotation<?> findAutowiredAnnotation(AccessibleObject ao) {
		MergedAnnotations annotations = MergedAnnotations.from(ao);
		for (Class<? extends Annotation> type : this.autowiredAnnotationTypes) {
			MergedAnnotation<?> annotation = annotations.get(type);
			if (annotation.isPresent()) {
				return annotation;
			}
		}
		return null;
	}

	/**
	 * Determine if the annotated field or method requires its dependency.
	 * <p>A 'required' dependency means that autowiring should fail when no beans
	 * are found. Otherwise, the autowiring process will simply bypass the field
	 * or method when no beans are found.
	 * @param ann the Autowired annotation
	 * @return whether the annotation indicates that a dependency is required
	 */
	@SuppressWarnings({"deprecation", "cast"})
	protected boolean determineRequiredStatus(MergedAnnotation<?> ann) {
		// The following (AnnotationAttributes) cast is required on JDK 9+.
		return determineRequiredStatus((AnnotationAttributes)
				ann.asMap(mergedAnnotation -> new AnnotationAttributes(mergedAnnotation.getType())));
	}

	/**
	 * Determine if the annotated field or method requires its dependency.
	 * <p>A 'required' dependency means that autowiring should fail when no beans
	 * are found. Otherwise, the autowiring process will simply bypass the field
	 * or method when no beans are found.
	 * @param ann the Autowired annotation
	 * @return whether the annotation indicates that a dependency is required
	 * @deprecated since 5.2, in favor of {@link #determineRequiredStatus(MergedAnnotation)}
	 */
	@Deprecated
	protected boolean determineRequiredStatus(AnnotationAttributes ann) {
		return (!ann.containsKey(this.requiredParameterName) ||
				this.requiredParameterValue == ann.getBoolean(this.requiredParameterName));
	}

	/**
	 * Obtain all beans of the given type as autowire candidates.
	 * @param type the type of the bean
	 * @return the target beans, or an empty Collection if no bean of this type is found
	 * @throws BeansException if bean retrieval failed
	 */
	protected <T> Map<String, T> findAutowireCandidates(Class<T> type) throws BeansException {
		if (this.beanFactory == null) {
			throw new IllegalStateException("No BeanFactory configured - " +
					"override the getBeanOfType method or specify the 'beanFactory' property");
		}
		return BeanFactoryUtils.beansOfTypeIncludingAncestors(this.beanFactory, type);
	}

	/**
	 * Register the specified bean as dependent on the autowired beans.
	 */
	private void registerDependentBeans(@Nullable String beanName, Set<String> autowiredBeanNames) {
		if (beanName != null) {
			for (String autowiredBeanName : autowiredBeanNames) {
				if (this.beanFactory != null && this.beanFactory.containsBean(autowiredBeanName)) {
					this.beanFactory.registerDependentBean(autowiredBeanName, beanName);
				}
				if (logger.isTraceEnabled()) {
					logger.trace("Autowiring by type from bean name '" + beanName +
							"' to bean named '" + autowiredBeanName + "'");
				}
			}
		}
	}

	/**
	 * Resolve the specified cached method argument or field value.
	 */
	@Nullable
	private Object resolvedCachedArgument(@Nullable String beanName, @Nullable Object cachedArgument) {
		if (cachedArgument instanceof DependencyDescriptor) {
			DependencyDescriptor descriptor = (DependencyDescriptor) cachedArgument;
			Assert.state(this.beanFactory != null, "No BeanFactory available");
			return this.beanFactory.resolveDependency(descriptor, beanName, null, null);
		}
		else {
			return cachedArgument;
		}
	}


	/**
	 * Class representing injection information about an annotated field.
	 */
	private class AutowiredFieldElement extends InjectionMetadata.InjectedElement {

		private final boolean required;

		private volatile boolean cached = false;

		@Nullable
		private volatile Object cachedFieldValue;

		public AutowiredFieldElement(Field field, boolean required) {
			super(field, null);
			this.required = required;
		}

		@Override
		protected void inject(Object bean, @Nullable String beanName, @Nullable PropertyValues pvs) throws Throwable {
			Field field = (Field) this.member;
			Object value;
			if (this.cached) {
				value = resolvedCachedArgument(beanName, this.cachedFieldValue);
			}
			else {
				DependencyDescriptor desc = new DependencyDescriptor(field, this.required);
				desc.setContainingClass(bean.getClass());
				Set<String> autowiredBeanNames = new LinkedHashSet<>(1);
				Assert.state(beanFactory != null, "No BeanFactory available");
				TypeConverter typeConverter = beanFactory.getTypeConverter();
				try {
					value = beanFactory.resolveDependency(desc, beanName, autowiredBeanNames, typeConverter);
				}
				catch (BeansException ex) {
					throw new UnsatisfiedDependencyException(null, beanName, new InjectionPoint(field), ex);
				}
				synchronized (this) {
					if (!this.cached) {
						if (value != null || this.required) {
							this.cachedFieldValue = desc;
							registerDependentBeans(beanName, autowiredBeanNames);
							if (autowiredBeanNames.size() == 1) {
								String autowiredBeanName = autowiredBeanNames.iterator().next();
								if (beanFactory.containsBean(autowiredBeanName) &&
										beanFactory.isTypeMatch(autowiredBeanName, field.getType())) {
									this.cachedFieldValue = new ShortcutDependencyDescriptor(
											desc, autowiredBeanName, field.getType());
								}
							}
						}
						else {
							this.cachedFieldValue = null;
						}
						this.cached = true;
					}
				}
			}
			if (value != null) {
				ReflectionUtils.makeAccessible(field);
				field.set(bean, value);
			}
		}
	}


	/**
	 * Class representing injection information about an annotated method.
	 */
	private class AutowiredMethodElement extends InjectionMetadata.InjectedElement {

		private final boolean required;

		private volatile boolean cached = false;

		@Nullable
		private volatile Object[] cachedMethodArguments;

		public AutowiredMethodElement(Method method, boolean required, @Nullable PropertyDescriptor pd) {
			super(method, pd);
			this.required = required;
		}

		@Override
		protected void inject(Object bean, @Nullable String beanName, @Nullable PropertyValues pvs) throws Throwable {
			if (checkPropertySkipping(pvs)) {
				return;
			}
			Method method = (Method) this.member;
			Object[] arguments;
			if (this.cached) {
				// Shortcut for avoiding synchronization...
				arguments = resolveCachedArguments(beanName);
			}
			else {
				Class<?>[] paramTypes = method.getParameterTypes();
				arguments = new Object[paramTypes.length];
				DependencyDescriptor[] descriptors = new DependencyDescriptor[paramTypes.length];
				Set<String> autowiredBeans = new LinkedHashSet<>(paramTypes.length);
				Assert.state(beanFactory != null, "No BeanFactory available");
				TypeConverter typeConverter = beanFactory.getTypeConverter();
				for (int i = 0; i < arguments.length; i++) {
					MethodParameter methodParam = new MethodParameter(method, i);
					DependencyDescriptor currDesc = new DependencyDescriptor(methodParam, this.required);
					currDesc.setContainingClass(bean.getClass());
					descriptors[i] = currDesc;
					try {
						Object arg = beanFactory.resolveDependency(currDesc, beanName, autowiredBeans, typeConverter);
						if (arg == null && !this.required) {
							arguments = null;
							break;
						}
						arguments[i] = arg;
					}
					catch (BeansException ex) {
						throw new UnsatisfiedDependencyException(null, beanName, new InjectionPoint(methodParam), ex);
					}
				}
				synchronized (this) {
					if (!this.cached) {
						if (arguments != null) {
							DependencyDescriptor[] cachedMethodArguments = Arrays.copyOf(descriptors, arguments.length);
							registerDependentBeans(beanName, autowiredBeans);
							if (autowiredBeans.size() == paramTypes.length) {
								Iterator<String> it = autowiredBeans.iterator();
								for (int i = 0; i < paramTypes.length; i++) {
									String autowiredBeanName = it.next();
									if (beanFactory.containsBean(autowiredBeanName) &&
											beanFactory.isTypeMatch(autowiredBeanName, paramTypes[i])) {
										cachedMethodArguments[i] = new ShortcutDependencyDescriptor(
												descriptors[i], autowiredBeanName, paramTypes[i]);
									}
								}
							}
							this.cachedMethodArguments = cachedMethodArguments;
						}
						else {
							this.cachedMethodArguments = null;
						}
						this.cached = true;
					}
				}
			}
			if (arguments != null) {
				try {
					ReflectionUtils.makeAccessible(method);
					method.invoke(bean, arguments);
				}
				catch (InvocationTargetException ex) {
					throw ex.getTargetException();
				}
			}
		}

		@Nullable
		private Object[] resolveCachedArguments(@Nullable String beanName) {
			Object[] cachedMethodArguments = this.cachedMethodArguments;
			if (cachedMethodArguments == null) {
				return null;
			}
			Object[] arguments = new Object[cachedMethodArguments.length];
			for (int i = 0; i < arguments.length; i++) {
				arguments[i] = resolvedCachedArgument(beanName, cachedMethodArguments[i]);
			}
			return arguments;
		}
	}


	/**
	 * DependencyDescriptor variant with a pre-resolved target bean name.
	 */
	@SuppressWarnings("serial")
	private static class ShortcutDependencyDescriptor extends DependencyDescriptor {

		private final String shortcut;

		private final Class<?> requiredType;

		public ShortcutDependencyDescriptor(DependencyDescriptor original, String shortcut, Class<?> requiredType) {
			super(original);
			this.shortcut = shortcut;
			this.requiredType = requiredType;
		}

		@Override
		public Object resolveShortcut(BeanFactory beanFactory) {
			return beanFactory.getBean(this.shortcut, this.requiredType);
		}
	}

}<|MERGE_RESOLUTION|>--- conflicted
+++ resolved
@@ -258,7 +258,6 @@
 
 		// Let's check for lookup methods here...
 		if (!this.lookupMethodsChecked.contains(beanName)) {
-<<<<<<< HEAD
 			if (AnnotationUtils.isCandidateClass(beanClass, Lookup.class)) {
 				try {
 					Class<?> targetClass = beanClass;
@@ -269,7 +268,8 @@
 								Assert.state(this.beanFactory != null, "No BeanFactory available");
 								LookupOverride override = new LookupOverride(method, lookup.value());
 								try {
-									RootBeanDefinition mbd = (RootBeanDefinition) this.beanFactory.getMergedBeanDefinition(beanName);
+									RootBeanDefinition mbd = (RootBeanDefinition)
+											this.beanFactory.getMergedBeanDefinition(beanName);
 									mbd.getMethodOverrides().addOverride(override);
 								}
 								catch (NoSuchBeanDefinitionException ex) {
@@ -279,23 +279,6 @@
 							}
 						});
 						targetClass = targetClass.getSuperclass();
-=======
-			try {
-				ReflectionUtils.doWithMethods(beanClass, method -> {
-					Lookup lookup = method.getAnnotation(Lookup.class);
-					if (lookup != null) {
-						Assert.state(this.beanFactory != null, "No BeanFactory available");
-						LookupOverride override = new LookupOverride(method, lookup.value());
-						try {
-							RootBeanDefinition mbd = (RootBeanDefinition)
-									this.beanFactory.getMergedBeanDefinition(beanName);
-							mbd.getMethodOverrides().addOverride(override);
-						}
-						catch (NoSuchBeanDefinitionException ex) {
-							throw new BeanCreationException(beanName,
-									"Cannot apply @Lookup to beans without corresponding bean definition");
-						}
->>>>>>> b1ed0511
 					}
 					while (targetClass != null && targetClass != Object.class);
 
